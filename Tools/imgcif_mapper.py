--- conflicted
+++ resolved
@@ -154,10 +154,8 @@
          1             1             increasing             1             1       %(ARR_DIMN_1)s
          1             2             increasing             2             2       %(ARR_DIMN_2)s
 
-    loop_
-      _diffrn_detector.id
-      _diffrn_detector.number_of_axes
-         det1                        1
+      _diffrn_detector.id             det1
+      _diffrn_detector.number_of_axes 1
 
     loop_
       _diffrn_detector_axis.axis_id
@@ -165,22 +163,13 @@
          trans                    det1
 
     loop_
-<<<<<<< HEAD
       _array_data.binary_id
       _array_data.array_id
       _array_data.external_data_id
 %(ARRAY_DATA_INFO)s
 
     loop_
-      _array_data_external_data.id
-      _array_data_external_data.format
-      _array_data_external_data.uri
-=======
-      _array_data.array_id
-      _array_data.binary_id
-      _array_data.external_format
       %(ARRAY_COLUMNS_SPEC)s
->>>>>>> 65159924
 %(DATA_EXT_LINKS)s
 
     loop_
@@ -190,13 +179,14 @@
 %(DATA_FRAME_IDS)s
 
     _diffrn_scan.id SCAN1
-    _diffrn_scan.frames                      %(N_FRAMES)s
-    _diffrn_scan_axis.axis_id                %(SCAN_AXIS)s
-    _diffrn_scan_axis.angle_start            %(SCAN_START)s
-    _diffrn_scan_axis.angle_range            %(SCAN_RANGE)s
-    _diffrn_scan_axis.angle_increment        %(SCAN_INCR)s
-    _diffrn_scan_axis.displacement_start     0
-    _diffrn_scan_axis.displacement_range     0
+    _diffrn_scan.frames                           %(N_FRAMES)s
+    _diffrn_scan_axis.axis_id                     %(SCAN_AXIS)s
+    _diffrn_scan_axis.angle_start                 %(SCAN_START)s
+    _diffrn_scan_axis.angle_range                 %(SCAN_RANGE)s
+    _diffrn_scan_axis.angle_increment             %(SCAN_INCR)s
+    _diffrn_scan_axis.displacement_start          0
+    _diffrn_scan_axis.displacement_range          0
+    _diffrn_scan_axis.displacement_increment      0
 
     loop_
       _diffrn_scan_frame.frame_id
@@ -390,14 +380,9 @@
         frame_ids = ''
         scan_frames = '' 
         for i, fnpath in enumerate(imgfiles):
-<<<<<<< HEAD
             array_links += f'        {(i+1):<4} 1 ext{(i+1):<4}\n'
             frame_links += f'        ext{(i+1):<4} CBF file://{fnpath}\n'
             frame_ids   += f'        {(i+1):4}  {(i+1):<4} 1\n'
-=======
-            frame_links += f'        1 ext{(i+1):<4} CBF file://{fnpath}\n'
-            frame_ids   += f'        {(i+1):4}  ext{(i+1):<4} 1\n'
->>>>>>> 65159924
             scan_frames += f'        {(i+1):4}  SCAN1 {(i+1):4}\n'
         tags_dict['ARRAY_DATA_INFO'] = array_links 
         tags_dict['DATA_EXT_LINKS'] = frame_links
@@ -409,9 +394,12 @@
     def fill_frame_info_hdf5(self, rec_num, imgfiles, n_frames_per_file):
 
         tags_dict = {}
-        tags_dict['ARRAY_COLUMNS_SPEC'] = '_array_data.external_location_uri\n'\
-      '      _array_data.external_archive_path\n'\
-      '      _array_data.external_frame'
+        tags_dict['ARRAY_COLUMNS_SPEC'] = '_array_data_external_data.id\n'\
+      '      _array_data_external_data.format\n'\
+      '      _array_data_external_data.uri\n'\
+      '      _array_data_external_data.archive_path\n'\
+      '      _array_data_external_data.frame'
+        array_links = ''
         frame_links = ''
         frame_ids = ''
         scan_frames = '' 
@@ -419,10 +407,12 @@
         for i, entry in enumerate(imgfiles):
             fn, dpath = entry
             for j in range(1, n_frames_per_file[i]+1):
-                frame_links += f'        1 ext{k:<4} HDF5 https://zenodo.org/record/{rec_num}/files/{fn} {dpath} {j}\n'
-                frame_ids   += f'        {k:4}  ext{k:<4} 1\n'
+                array_links += f'        {k:<4} 1 ext{k:<4}\n'
+                frame_links += f'        ext{k:<4} HDF5 https://zenodo.org/record/{rec_num}/files/{fn} {dpath} {j}\n'
+                frame_ids   += f'        {k:4}  {k:<4} 1\n'
                 scan_frames += f'        {k:4}  SCAN1 {k:4}\n'
                 k += 1
+        tags_dict['ARRAY_DATA_INFO'] = array_links
         tags_dict['DATA_EXT_LINKS'] = frame_links
         tags_dict['DATA_FRAME_IDS'] = frame_ids
         tags_dict['SCAN_FRAME_IDS'] = scan_frames
